<?xml version="1.0" encoding="UTF-8"?>
<project xmlns="http://maven.apache.org/POM/4.0.0" xmlns:xsi="http://www.w3.org/2001/XMLSchema-instance" xsi:schemaLocation="http://maven.apache.org/POM/4.0.0 http://maven.apache.org/xsd/maven-4.0.0.xsd">
    <modelVersion>4.0.0</modelVersion>

    <groupId>com.phonepe.platform</groupId>
    <artifactId>bonsai</artifactId>
    <packaging>pom</packaging>
    <version>1.0.39-SNAPSHOT</version>

    <modules>
        <module>bonsai-models</module>
        <module>bonsai-json-eval</module>
        <module>bonsai-core</module>
    </modules>

    <parent>
        <groupId>com.phonepe</groupId>
        <artifactId>pp-parent-pom</artifactId>
<<<<<<< HEAD
        <version>0.73</version>
=======
        <version>0.67</version>
>>>>>>> 6a2df8a8
    </parent>

    <properties>
        <!--intellij module setting-->
        <maven.compiler.source>17</maven.compiler.source>
        <maven.compiler.target>17</maven.compiler.target>
        <maven.compiler.release>8</maven.compiler.release>
        <maven.deploy.skip>false</maven.deploy.skip>
        <maven.javadoc.skip>true</maven.javadoc.skip>

        <!--lib versions-->
        <project.build.sourceEncoding>UTF-8</project.build.sourceEncoding>
        <lombok.version>1.18.22</lombok.version>
        <junit.version>4.12</junit.version>
        <mockito.version>2.28.2</mockito.version>
        <jackson.version>2.9.9</jackson.version>
        <junit.version>4.12</junit.version>
        <hamcrest.all.version>1.3</hamcrest.all.version>
        <guava.version>28.1-jre</guava.version>
        <slf4j.version>1.7.25</slf4j.version>

        <!--sonar settings-->
        <sonar.coverage.exclusions>
            **com/phonepe/platform/bonsai/core/structures/CollectorFunctions*,
            **com/phonepe/platform/bonsai/models/**,
            **com/phonepe/platform/bonsai/json/eval/**
        </sonar.coverage.exclusions>

        <sonar.exclusions>
            **com/phonepe/platform/bonsai/core/structures/CollectorFunctions*
        </sonar.exclusions>
    </properties>

    <dependencyManagement>
        <dependencies>
            <dependency>
                <groupId>com.google.guava</groupId>
                <artifactId>guava</artifactId>
                <version>${guava.version}</version>
            </dependency>
            <dependency>
                <groupId>com.fasterxml.jackson.core</groupId>
                <artifactId>jackson-databind</artifactId>
                <version>${jackson.version}</version>
            </dependency>
            <dependency>
                <groupId>com.fasterxml.jackson.core</groupId>
                <artifactId>jackson-core</artifactId>
                <version>${jackson.version}</version>
            </dependency>
            <dependency>
                <groupId>com.fasterxml.jackson.core</groupId>
                <artifactId>jackson-annotations</artifactId>
                <version>${jackson.version}</version>
            </dependency>
            <dependency>
                <groupId>org.projectlombok</groupId>
                <artifactId>lombok</artifactId>
                <version>${lombok.version}</version>
                <scope>provided</scope>
            </dependency>
            <dependency>
                <groupId>junit</groupId>
                <artifactId>junit</artifactId>
                <version>${junit.version}</version>
                <scope>test</scope>
            </dependency>
            <dependency>
                <artifactId>slf4j-api</artifactId>
                <groupId>org.slf4j</groupId>
                <version>${slf4j.version}</version>
            </dependency>
            <dependency>
                <groupId>org.slf4j</groupId>
                <artifactId>slf4j-simple</artifactId>
                <version>${slf4j.version}</version>
            </dependency>
            <dependency>
                <groupId>org.slf4j</groupId>
                <artifactId>slf4j-log4j12</artifactId>
                <version>${slf4j.version}</version>
                <scope>test</scope>
            </dependency>

        </dependencies>
    </dependencyManagement>


    <repositories>
        <repository>
            <id>phonepe-releases</id>
            <name>releases</name>
            <url>https://artifactory.phonepe.com/repository/releases</url>
        </repository>
        <repository>
            <id>phonepe-snapshots</id>
            <name>snapshots</name>
            <url>https://artifactory.phonepe.com/repository/snapshots</url>
        </repository>
        <repository>
            <id>clojars</id>
            <name>Clojars repository</name>
            <url>https://repo.clojars.org</url>
        </repository>
        <repository>
            <id>central</id>
            <url>https://repo1.maven.org/maven2</url>
            <releases>
                <enabled>true</enabled>
            </releases>
        </repository>
    </repositories>

<<<<<<< HEAD
=======
    <distributionManagement>
        <repository>
            <id>phonepe-releases</id>
            <name>releases</name>
            <url>https://artifactory.phonepe.com/repository/releases</url>
        </repository>
        <snapshotRepository>
            <id>phonepe-snapshots</id>
            <name>snapshots</name>
            <url>https://artifactory.phonepe.com/repository/snapshots</url>
        </snapshotRepository>
    </distributionManagement>

>>>>>>> 6a2df8a8
    <build>
        <plugins>
            <plugin>
                <groupId>org.apache.maven.plugins</groupId>
                <artifactId>maven-compiler-plugin</artifactId>
                <version>3.8.1</version>
            </plugin>
        </plugins>
    </build>

    <licenses>
        <license>
            <name>Apache License 2.0</name>
            <url>http://www.apache.org/licenses/LICENSE-2.0.html</url>
            <distribution>repo</distribution>
        </license>
    </licenses>

    <developers>
        <developer>
            <id>Tushar-Naik</id>
            <name>Tushar Naik</name>
            <email>tushar.naik@phonepe.com</email>
        </developer>
        <developer>
            <id>suraj.s</id>
            <name>Suraj Singh</name>
            <email>suraj.s@phonepe.com</email>
        </developer>
    </developers>

</project><|MERGE_RESOLUTION|>--- conflicted
+++ resolved
@@ -16,11 +16,7 @@
     <parent>
         <groupId>com.phonepe</groupId>
         <artifactId>pp-parent-pom</artifactId>
-<<<<<<< HEAD
         <version>0.73</version>
-=======
-        <version>0.67</version>
->>>>>>> 6a2df8a8
     </parent>
 
     <properties>
@@ -134,8 +130,6 @@
         </repository>
     </repositories>
 
-<<<<<<< HEAD
-=======
     <distributionManagement>
         <repository>
             <id>phonepe-releases</id>
@@ -149,7 +143,6 @@
         </snapshotRepository>
     </distributionManagement>
 
->>>>>>> 6a2df8a8
     <build>
         <plugins>
             <plugin>
